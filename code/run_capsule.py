--- conflicted
+++ resolved
@@ -29,14 +29,6 @@
 from numcodecs import Blosc
 from utils import get_devices_from_rig_metadata
 
-<<<<<<< HEAD
-# hdf5 or zarr
-STUB_TEST = False
-STUB_SECONDS = 10
-WRITE_LFP = True
-WRITE_RAW = True
-=======
->>>>>>> b37ff63d
 
 # filter and resample LFP
 lfp_filter_kwargs = dict(freq_min=0.1, freq_max=500)
@@ -50,11 +42,8 @@
 scratch_folder = Path("../scratch/")
 results_folder = Path("../results/")
 
-job_kwargs = dict(n_jobs=-1, progress_bar=False)
-<<<<<<< HEAD
 n_jobs = os.cpu_count()
-=======
->>>>>>> b37ff63d
+job_kwargs = dict(n_jobs=n_jobs, progress_bar=False)
 si.set_global_job_kwargs(**job_kwargs)
 
 
@@ -268,7 +257,6 @@
         for segment_index, recording_str in enumerate(recording_ids):
             recording_name = recording_names[segment_index]
 
-<<<<<<< HEAD
             # add recording/experiment id if needed
             nwb_original_file_name = nwbfile_input_path.stem
             if block_str in nwb_original_file_name and recording_str in nwb_original_file_name:
@@ -276,10 +264,6 @@
             else:
                 nwb_file_name = f"{nwb_original_file_name}_{block_str}_{recording_str}"
             
-=======
-            nwbfile_out_name = f"{session}_{experiment_name}_{recording_name}"
-
->>>>>>> b37ff63d
             if STUB_TEST:
                 nwb_file_name = f"{nwb_file_name}_stub"
 
@@ -542,18 +526,10 @@
                             end_frame = int(STUB_SECONDS * recording_lfp.sampling_frequency)
                             recording_lfp = recording_lfp.frame_slice(start_frame=0, end_frame=end_frame)
 
-<<<<<<< HEAD
                         # For streams without a separate LFP, save to binary to speed up conversion later
                         if save_to_binary:
                             print(f"\tSaving preprocessed LFP to binary")
                             recording_lfp = recording_lfp.save(folder=scratch_folder / f"{recording_name}-LFP", verbose=False)
-=======
-                        # For NP2, save the LFP to speed up conversion later
-                        if "AP" not in stream_name:
-                            recording_lfp = recording_lfp.save(folder=scratch_folder / f"{recording_folder_name}-LFP", verbose=False)
-
-                        print(f"\t{recording_lfp}")
->>>>>>> b37ff63d
 
                         print(f"\tAdding LFP recording {recording_lfp}")
                         add_recording(
@@ -578,23 +554,14 @@
                         print(f"\tSetting compression for {key} to {es_compressor}")
                 configure_backend(nwbfile=nwbfile, backend_configuration=backend_configuration)
 
-<<<<<<< HEAD
                 print(f"Writing NWB file to {nwbfile_output_path}")
-=======
->>>>>>> b37ff63d
                 if NWB_BACKEND == "zarr":
                     write_args = {'link_data': False}
+                    # TODO: enable parallel write for Zarr
+                    # write_args = {"number_of_jobs": n_jobs}
                 else:
                     write_args = {}
-<<<<<<< HEAD
-                # if NWB_BACKEND == "zarr":
-                #    write_args = {"number_of_jobs": n_jobs}
-                # else:
-                #    write_args = {}
-                # TODO: enable parallel write
-=======
-
->>>>>>> b37ff63d
+
                 with io_class(str(nwbfile_output_path), "w") as export_io:
                     export_io.export(src_io=read_io, nwbfile=nwbfile, write_args=write_args)
                 print(f"Done writing {nwbfile_output_path}")
