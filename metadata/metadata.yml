metadata_version: 1
<<<<<<< HEAD
name: NWB-Packaging-Ecephys-Capsule (dispatch)
=======
name: NWB-Packaging-Ecephys-Capsule
>>>>>>> b37ff63d
description: Basic structure of a capsule to be customized as needed.
authors:
- name: AIND<|MERGE_RESOLUTION|>--- conflicted
+++ resolved
@@ -1,9 +1,5 @@
 metadata_version: 1
-<<<<<<< HEAD
-name: NWB-Packaging-Ecephys-Capsule (dispatch)
-=======
 name: NWB-Packaging-Ecephys-Capsule
->>>>>>> b37ff63d
 description: Basic structure of a capsule to be customized as needed.
 authors:
 - name: AIND